# CHANGELOG

All notable changes to this project will be documented in this file.
This project adheres to [Semantic Versioning](http://semver.org/) and [Keep a Changelog](http://keepachangelog.com/).


## Unreleased

### New

### Changes

### Fixes
<<<<<<< HEAD
- update `manifests/examples/` to point to an updated release branch
=======
- Docs - manifest name description (seed-farmer/docs/source/manifests.md) needed correction
>>>>>>> 3f43f848

## v3.0.1 (2023-11-10)

### New

### Changes
- force attach the managed policy to the module role during `destroy`

### Fixes

## v3.0.0 (2023-11-02)

### New
- BREAKING CHANGE*** - the checksum calculation used to trigger module redeploy has changed
- Existing deployed modules may incur a redeployment when going from a previous version
  - resolve global/regional parameters when calculating checksum for individual module redeploy
  - resolve env parameters when calculating checksum for individual module redeploy

### Changes

### Fixes

## v2.10.5 (2023-10-20)

### New

### Changes
- adding support for module-type spec on init of new module `seedfarmer init module -mt cdkv2`

### Fixes
- skip destroy of managed-project-policy if it has roles attached
- if managed-project-policy is in an `*_IN_PROCESS` state, wait 60 seconds and check again
  - bumps `aws-codeseeder~=0.10.2`

## v2.10.4 (2023-10-23)

### New

### Changes
- updating `urllib~=1.26.17` for http-cookie vulnerability
- update `aws-codeseeder~=0.10.1`

### Fixes
- corecting urllib hard dependency version
- global and regional param resolution should usse account_alias instead of account_id

## v2.10.3 (2023-09-22)

### New

### Changes
- forcing `certifi~=2023.7.22` in all references due to e-Tugra security notification [HERE](https://groups.google.com/a/mozilla.org/g/dev-security-policy/c/C-HrP1SEq1A?pli=1)
- adding `concurrency` definition to the docs
- updating `urllib==1.26.5` in docs/requirements-docs.in
- adding in seedkit redeploy information in the `Architecture` section of the docs
- allow non-json compliant ssm parameters to be parsed when using module-specifics paths (`/<project>/<dep>/<mod>/databaseinfo`)
### Fixes

## v2.10.2 (2023-07-28)

### New

### Changes
- removing pyjq library dependency (installation issues with library)

### Fixes
- raising error if an env variable specified by parameter is not found

## v2.10.1 (2023-07-25)

### New

### Changes

### Fixes
- correct the arn generation of inline policy for docker secrets policy

## v2.10.0 (2023-07-21)

### New
- added support for other partitions (`aws-cn` and `aws-us-gov`)
- added CLI commands to be used as boilerplate code in deployspec for managing metadata
  - ref: https://seed-farmer.readthedocs.io/en/latest/manifests.html#deployment-manifest
### Changes
- updated aws-codeseeder depenedency to 0.10.0

### Fixes

## v2.9.4 (2023-06-29)

### New

### Changes

### Fixes
- updated how remote repos are created and pulled to support code-commit

## v2.9.3 (2023-06-28)

### New

### Changes
- adding support for gitpath sourced modules based on commit hash

### Fixes

## v2.9.2 (2023-06-28)

### New

### Changes
- applying local path eval consistently, updating patch release 2.9.1 chnage for modulestack.yaml eval

### Fixes

## v2.9.1 (2023-06-27)

### New

### Changes

### Fixes
- handle exceptions when cloned repo based off tags is in a detached HEAD state
- proper parsing of modulestack.yaml path if sourced from git

## v2.9.0 (2023-06-16)

### New
- adding qualifier support for bootstrap roles
- adding support to attach policies to target role when bootstrapping

### Changes
- raise error if a metadata parameter or value_from parameter is not available
### Fixes

## v2.8.0 (2023-05-23)

### New
- added `forceDependencyRedeploy` feature to codebase
### Changes
- updated `requests~=2.31.0` in requirements-dev.* to align to dependabot

### Fixes

## v2.7.2 (2023-05-22)

### New

### Changes
- implement custom error classes, remove all `exit()` commands
- added debug component to print all codebuild urls, regardless of status

### Fixes


## v2.7.1 (2023-05-17)

## Unreleased

### New

### Changes

### Fixes
- allow for SSM parameter to be either string or json-compliant when a single value

## v2.7.0 (2023-05-16)

### New
- adding HTTP-Proxy (this is a backward-compatible change)
- adding `seedfarmer list allmoduledata` to fetch all the metadata in a deployment in a single call
- adding Network configuration support from SSM and EnvVariables


### Changes
- refactored deployment_commands
- added python upper limit versioning (to `<3.12`)

### Fixes
- typo in messaging about errored manifest

## v2.6.5 (2023-05-03)

### New

### Changes

- removed overriding build image from seedfarmer which defaults the codebuild image to ubuntu 6.0 (which comes from codeseeder as default)
- updated codeseeder to 0.9.0

### Fixes

## v2.6.4 (2023-04-28)

### New

### Changes
- adding synth for both bootstrap templates when issuing `--as-target`
- addind `dataFile` support for local files and from git
- changed default codebuild image base to 3.0.0
### Fixes


## v2.6.3 (2023-04-18)

### New

### Changes
- adding support for evaluating the version of SSM and secretsmanager when calculating md5 of code (for redeploy)

### Fixes


## v2.6.2 (2023-04-17)

### New

### Changes

### Fixes
- update gitparser version to be 3.1.30

## v2.6.1 (2023-04-12)

### New

### Changes
- removed modules as they now are in `https://github.com/awslabs/seedfarmer-modules`

### Fixes
- fix for `gitpython` assuming that codecommit repos are unsafe
- fix resolution of parameters that have a False value
- fix adding verbose error messages when a manifest cannot be loaded
- fix destroy of modules sourced from git via disparate (non-cached) cli invocations

## v2.6.0 (2023-03-10)

### New
- Adding support for customer codebuild image overrides.  This IS backward-compatible
- Enable use of generic SEEDFARMER prefixed Env Variables in CodeBuild
- Example modules demonstrate use of SEEDFARMER generic Env Variables
- Adding `SeedFarmerProject` `SeedFarmerModule` `SeedFarmerDeployment` tags to module role
- Adding CLI support to synthesize the project policy for modification
- Add `projectPolicyPath` suppprt to `seedfarmer.yaml` to allow override of default project policy

### Changes
- {ProjectName}_PROJECT_NAME and SEEDFARMER_PROJECT_NAME Env Variables added to CodeBuild
- ProjectName Parameter passed to modulestack.yaml CFN Template

### Fixes
- Adding more descriptions in the README with links to read-the-docs
- Fix codebuild role name reference
- Fix support for project names with `-` characters
- Error handling around `list` commands when a module is not found
- Force seedfarmer to ingore project policies in module projects unless configred to use it
- Safe_load all yaml files (ref: V741010817)

## v2.5.0 (2023-02-08)

### New
- added VPC support of isolated subnets for `seedkit` - flow thru to codeseeder

### Changes
- updated manifest docs for isolated subnet support
- implemented Global and Regional Parameter name/value pair lookups
- updated manifest docs for Global and Regional Parameter support

### Fixes
- added module metadata to environment parameters on destroy of module
- forced the `apply` of a deployment to respect the `toolchainRegion` parameter
- allow fetch of build info of modules not successfully deployed


## v2.4.1 (2023-01-17)

### New

### Changes

### Fixes
- exit code of failed deleted modules changed from `0` to `1`

## v2.4.0 (2023-01-13)

### New
- Added intra-group validation of parameter references (prevent any intra-group dependencies)
- Added validation of module deletion to prevent deleting modules that have dependencies
- Added CLI lookup `seedfarmer list dependencies` to provide dependencies of a module
- Added CLI lookup `seedfarmer list buildparams` to provide the build env params of an existing build (based on build-id) of a module
- Added support for gitignore when getting MD5 for module bundles

### Changes
- catch exceptions when deleting a deployment but the project policy (stack) is still in use elewhere
- respect group ordering when destroying modules in an existing deployment
- in `module_info` changed alias of import from `store` to `ssm`
- modifiled bundle md5: removed `checksumdir`, added custom alg to respect directories and gitignore
- include module reference info to `Source version` of Codebuild console
- added documentation on how to use manifest parameters in the modulestack
- updating version of `aws-codeseeder` dependency to 0.7.0

### Fixes
- updated pip library to `certifi~=2022.12.7` in requirements-dev (ref dependabot #4)



## v2.3.1 (2022-11-22)

### New

### Changes

### Fixes
- removed the serialized deployspec from the module manifest ssm to prevent bloat (Issue #186)
- corrected logic for mutating SSM for each module deployment (Issue #188)

## v2.3.0 (2022-11-09)

### New
- new `generateName` attribute on DeploymentManifest for dynamic creation of the deployment `name`
- added documentation for git sourcing of modules
- new --enable-session-timeout and --session-timeout-interval CLI options on apply and destroy

### Changes

### Fixes
- unable to destroy when module sourced from remote git repository


## v2.2.1 (2022-10-25)

### New
### Changes

### Fixes
- seedfarmer apply was not picking up .env at same level as `seedfarmer.yaml`
- all `list` functions did not respect the .env path relative to `seedfarmer.yaml`

## v2.2.0 (2022-10-24)

### New
- new --env-file CLI parameter on apply and destroy enabling specific declaration of the dotenv file to use

### Changes
- modified output messaging to use logger instead of bolded print when loading project configs

### Fixes
- exit code on on failed modules changed from 0 1o 1
- changed typo `Deployemnt` to `Deployment` everywhere
- improved validation and error handling when AccountId is not resolvable from EnvVariable
- truncate and generate unique role and stack names when identifier is too long


## v2.1.0 (2022-10-03)


### New
- added updated multi-account diagram source for docs
- added support for git repositories as source for module code

### Changes
- updated architecture diagram and verbiage in docs

### Fixes

## v2.0.0 (2022-09-22)

### New
- new CLI bootstrap commands for Toolchain and Target accounts
- create SessionManager class for supporting multi-account, multi-region
- bootstrap command support to generate CFN templates for Toolchain and Target accounts
- added deployment for toolchain and target accounts via CFN
- support for cross-account and cross-region deployments
- support for envVariable as valueFrom via .env and python-dotenv
- threaded the priming of accounts on create and destroy
- added destroy of managed polices when destroying deployments
- threaded module info fetching
- added account and region to module list output
- added region and profile support for CLI commands
- added multi-region support for list moduledata
- support ParameterStore and SecretsManager as sources for module parameters (new valueFrom types)
- added region adn profile support for all cli commands where needed


### Changes
- update DeploymentManifest to support targetAccountMappings and regionMappings
- update ModuleManifest to support targetAccount and targetRegion with defaults
- move deployment level Parameters (dockerCredentialsSecret, permissionsBoundaryName) to mappings
- refactor cli commands/groups to reduce line count in `__main__.py`
- moved projectpolicy.yaml into resources/.
- added profile and region support for session in `_session_utils.py`
- convertd `session_manager.py` to only use `_session_utils.py`
- refactored deployment_command objects and signatures for threadding

### Fixes
- fix import failure of seedfarmer top-level module if seedfarmer.yaml doesn't exist
- enable basic CLI functions by lazy loading seedfarmer.yaml and boto3.Session
- ensure get_account_id() and get_regin() always use correct boto3.Session
- ensure bootstrap functions look for roles and cfn templates when updating/deploying roles
- honed back deployment role permissions
- modified session manager to support threadding with the toolchain session
- rename manifest parameter permissionBoundaryArn -> permissionsBoundaryName to align on AWS naming and hide account ids in ARNs
- ensure we find a deploymed manifest when listing/printing module metadata

## v0.1.4 (2022-08-16)

### Changes
- updated user-friendly messages for invalid credentials / sessions
- added version support for CLI `seedfarmer version`
- updated dependency aws_codeseeder==0.4.0
- corrected import of CodeSeederRuntimeError

### Fixes
- allow CLI to return when exporting moduledata that is None
- remove table and short url for errored codebuild urls
- removed architecture diagram from Git README - it is in `readthedocs`

## v0.1.3 (2022-07-19)

### New
- support logging output and url gereration from codebuild output / codeseeder
- added use of CodeSeederRuntimeError
- added ModuleDeploymentResponse object
- added export of moduledata (metadata) in UNIX format from CLI (--export-local-env)

### Changes
- moved Parameter support to its own script
- removed arch diagram from README on git repo (the image does not translate on pypi).  It is in the readthedocs site

### Fixes
- eventual consistency of IAM policy to module-spcific role (issue 43)


---

## v0.1.2 (2022-07-12)

### New
- added example modules for buckets and networking

### Changes

### Fixes
- use HTTPS instead off SSH for git cloning


---
## v0.1.1 (2022-07-07)

### New
 - feature - added CLI ability to list deployspec of deployed module
 - feature - added CLI ability to store new deployspec of deployed module

### Changes
- change - enforce runtime versions of CodeSeeder
- lock versions in requirements-dev.in
- updating CLI output to discern changes to manifest, intended deployment
- lazy-load seedkit (version 0.3.2 of codeseeder)
- improve logging messages from codeseeder
- align message output / tables listing modules requested, modified, deleted for deployment

### Fixes
- update repo for project initialization
- update repo for module initalizaton
- optimize intialization (remove interactive input, require seedfarmer.yaml)

---
## v0.1.0  (2022-06-20)


### New
* initial commit and release of public SeedFarmer

### Changes

### Fixes
<|MERGE_RESOLUTION|>--- conflicted
+++ resolved
@@ -11,11 +11,8 @@
 ### Changes
 
 ### Fixes
-<<<<<<< HEAD
 - update `manifests/examples/` to point to an updated release branch
-=======
 - Docs - manifest name description (seed-farmer/docs/source/manifests.md) needed correction
->>>>>>> 3f43f848
 
 ## v3.0.1 (2023-11-10)
 
