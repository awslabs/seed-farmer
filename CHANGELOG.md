--- conflicted
+++ resolved
@@ -6,11 +6,9 @@
 ## Unreleased
 
 ### New
-<<<<<<< HEAD
 - adding HTTP-Proxy (this is a backward-compatible change)
-=======
 - adding `seedfarmer list allmoduledata` to fetch all the metadata in a deployment in a single call
->>>>>>> 409421c7
+
 
 ### Changes
 
