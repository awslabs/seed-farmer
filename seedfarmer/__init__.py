#  Copyright Amazon.com, Inc. or its affiliates. All Rights Reserved.
#
#    Licensed under the Apache License, Version 2.0 (the "License").
#    You may not use this file except in compliance with the License.
#    You may obtain a copy of the License at
#
#        http://www.apache.org/licenses/LICENSE-2.0
#
#    Unless required by applicable law or agreed to in writing, software
#    distributed under the License is distributed on an "AS IS" BASIS,
#    WITHOUT WARRANTIES OR CONDITIONS OF ANY KIND, either express or implied.
#    See the License for the specific language governing permissions and
#    limitations under the License.


import logging
import os
<<<<<<< HEAD
import pathlib
from typing import Any, Dict, Optional
=======
>>>>>>> 8bc867fa

import pkg_resources
import yaml
from aws_codeseeder import LOGGER, codeseeder
from aws_codeseeder.codeseeder import CodeSeederConfig

from seedfarmer.__metadata__ import __description__, __license__, __title__

_logger: logging.Logger = logging.getLogger(__name__)
__all__ = ["__description__", "__license__", "__title__"]
__version__: str = pkg_resources.get_distribution(__title__).version

DEBUG_LOGGING_FORMAT = "[%(asctime)s][%(filename)-13s:%(lineno)3d] %(message)s"
INFO_LOGGING_FORMAT = "[%(filename)-13s:%(lineno)3d] %(message)s"

CLI_ROOT = os.path.dirname(os.path.abspath(__file__))


def enable_debug(format: str) -> None:
    logging.basicConfig(level=logging.DEBUG, format=format)
    _logger.setLevel(logging.DEBUG)
    logging.getLogger("boto3").setLevel(logging.ERROR)
    logging.getLogger("botocore").setLevel(logging.ERROR)
    logging.getLogger("s3transfer").setLevel(logging.ERROR)
    logging.getLogger("urllib3").setLevel(logging.ERROR)


def enable_info(format: str) -> None:
    logging.basicConfig(level=logging.INFO, format=format)
    _logger.setLevel(logging.INFO)
    logging.getLogger("boto3").setLevel(logging.ERROR)
    logging.getLogger("botocore").setLevel(logging.ERROR)
    logging.getLogger("s3transfer").setLevel(logging.ERROR)
    logging.getLogger("urllib3").setLevel(logging.ERROR)


enable_info(INFO_LOGGING_FORMAT)


class Config(object):
    CONFIG_FILE = "seedfarmer.yaml"
    OPS_ROOT = os.getcwd()
    _PROJECT: Optional[str] = None
    _DESCRIPTION: Optional[str] = None

    def _load_config_data(self) -> None:
        count = 0
        while not os.path.exists(os.path.join(self.OPS_ROOT, self.CONFIG_FILE)):
            if count >= 4:
                _logger.error(
                    "The seedfarmer.yaml was not found at the root of your project.  Please set it and rerun."
                )
                raise FileNotFoundError(
                    "The seedfarmer.yaml was not found at the root of your project.  Please set it and rerun."
                )
            else:
                self.OPS_ROOT = pathlib.Path(self.OPS_ROOT).parent  # type: ignore
                count += 1

        with open(os.path.join(self.OPS_ROOT, self.CONFIG_FILE), "r") as file:
            config_data: Dict[str, Any] = yaml.safe_load(file)
            self._PROJECT = config_data["project"]
            self._DESCRIPTION = config_data["description"] if "description" in config_data else "NEW PROJECT"

        @codeseeder.configure(self._PROJECT.lower(), deploy_if_not_exists=True)
        def configure(configuration: CodeSeederConfig) -> None:
            LOGGER.debug(f"OPS ROOT (OPS_ROOT) is {self.OPS_ROOT}")
            configuration.timeout = 120
            configuration.codebuild_image = "public.ecr.aws/v3o4w1g6/aws-codeseeder/code-build-base:2.2.0"
            configuration.pre_build_commands = [
                (
                    "nohup /usr/local/bin/dockerd --host=unix:///var/run/docker.sock"
                    " --host=tcp://127.0.0.1:2375 --storage-driver=overlay2 &"
                ),
                'timeout 15 sh -c "until docker info; do echo .; sleep 1; done"',
            ]
            configuration.python_modules = [f"seed-farmer=={__version__}"]
            configuration.runtime_versions = {"nodejs": "14", "python": "3.9"}

    @property
    def PROJECT(self) -> str:
        if self._PROJECT is None:
            self._load_config_data()
        return str(self._PROJECT)

    @property
    def DESCRIPTION(self) -> str:
        if self._DESCRIPTION is None:
            self._load_config_data()
        return str(self._DESCRIPTION)


config = Config()<|MERGE_RESOLUTION|>--- conflicted
+++ resolved
@@ -15,11 +15,8 @@
 
 import logging
 import os
-<<<<<<< HEAD
 import pathlib
 from typing import Any, Dict, Optional
-=======
->>>>>>> 8bc867fa
 
 import pkg_resources
 import yaml
