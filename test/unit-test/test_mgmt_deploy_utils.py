--- conflicted
+++ resolved
@@ -204,15 +204,9 @@
     )
     mocker.patch("seedfarmer.mgmt.deploy_utils.populate_module_info_index", return_value=None)
     mocker.patch(
-<<<<<<< HEAD
-    "seedfarmer.mgmt.deploy_utils._populate_group_modules_from_index",
-        side_effect=[group["modules"] for group in mock_manifests.deployment_manifest["groups"]],
-    ) 
-=======
         "seedfarmer.mgmt.deploy_utils._populate_group_modules_from_index",
         side_effect=[group["modules"] for group in mock_manifests.deployment_manifest["groups"]],
     )
->>>>>>> e4f23548
     du.generate_deployed_manifest(deployment_name="myapp", skip_deploy_spec=True, ignore_deployed=True)
 
 
@@ -225,15 +219,9 @@
     )
     mocker.patch("seedfarmer.mgmt.deploy_utils.populate_module_info_index", return_value=None)
     mocker.patch(
-<<<<<<< HEAD
-    "seedfarmer.mgmt.deploy_utils._populate_group_modules_from_index",
-        side_effect=[group["modules"] for group in mock_manifests.deployment_manifest["groups"]],
-    )    
-=======
         "seedfarmer.mgmt.deploy_utils._populate_group_modules_from_index",
         side_effect=[group["modules"] for group in mock_manifests.deployment_manifest["groups"]],
     )
->>>>>>> e4f23548
     du.generate_deployed_manifest(deployment_name="myapp", skip_deploy_spec=True, ignore_deployed=False)
 
 
