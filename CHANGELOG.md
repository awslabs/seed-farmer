# CHANGELOG

All notable changes to this project will be documented in this file.
This project adheres to [Semantic Versioning](http://semver.org/) and [Keep a Changelog](http://keepachangelog.com/).

## Unreleased

### New

### Changes

### Fixes
<<<<<<< HEAD
- exit code on on failed modules changed from 0 1o 1

## v2.1.0 (2022-03-22)
=======

## v2.1.0 (2022-10-03)
>>>>>>> 5a4ade3a

### New
- added updated multi-account diagram source for docs
- added support for git repositories as source for module code

### Changes
- updated architecture diagram and verbiage in docs

### Fixes

## v2.0.0 (2022-09-22)

### New
- new CLI bootstrap commands for Toolchain and Target accounts
- create SessionManager class for supporting multi-account, multi-region
- bootstrap command support to generate CFN templates for Toolchain and Target accounts
- added deployment for toolchain and target accounts via CFN
- support for cross-account and cross-region deployments
- support for envVariable as valueFrom via .env and python-dotenv
- threaded the priming of accounts on create and destroy
- added destroy of managed polices when destroying deployments
- threaded module info fetching
- added account and region to module list output
- added region and profile support for CLI commands
- added multi-region support for list moduledata
- support ParameterStore and SecretsManager as sources for module parameters (new valueFrom types)
- added region adn profile support for all cli commands where needed


### Changes
- update DeploymentManifest to support targetAccountMappings and regionMappings
- update ModuleManifest to support targetAccount and targetRegion with defaults
- move deployment level Parameters (dockerCredentialsSecret, permissionsBoundaryName) to mappings
- refactor cli commands/groups to reduce line count in `__main__.py`
- moved projectpolicy.yaml into resources/.
- added profile and region support for session in `_session_utils.py`
- convertd `session_manager.py` to only use `_session_utils.py`
- refactored deployment_command objects and signatures for threadding

### Fixes
- fix import failure of seedfarmer top-level module if seedfarmer.yaml doesn't exist
- enable basic CLI functions by lazy loading seedfarmer.yaml and boto3.Session
- ensure get_account_id() and get_regin() always use correct boto3.Session
- ensure bootstrap functions look for roles and cfn templates when updating/deploying roles
- honed back deployment role permissions
- modified session manager to support threadding with the toolchain session
- rename manifest parameter permissionBoundaryArn -> permissionsBoundaryName to align on AWS naming and hide account ids in ARNs
- ensure we find a deploymed manifest when listing/printing module metadata

## v0.1.4 (2022-08-16)

### Changes
- updated user-friendly messages for invalid credentials / sessions
- added version support for CLI `seedfarmer version`
- updated dependency aws_codeseeder==0.4.0
- corrected import of CodeSeederRuntimeError

### Fixes
- allow CLI to return when exporting moduledata that is None
- remove table and short url for errored codebuild urls
- removed architecture diagram from Git README - it is in `readthedocs`

## v0.1.3 (2022-07-19)

### New
- support logging output and url gereration from codebuild output / codeseeder
- added use of CodeSeederRuntimeError
- added ModuleDeploymentResponse object
- added export of moduledata (metadata) in UNIX format from CLI (--export-local-env)

### Changes
- moved Parameter support to its own script
- removed arch diagram from README on git repo (the image does not translate on pypi).  It is in the readthedocs site

### Fixes
- eventual consistency of IAM policy to module-spcific role (issue 43)


---

## v0.1.2 (2022-07-12)

### New
- added example modules for buckets and networking

### Changes

### Fixes
- use HTTPS instead off SSH for git cloning


---
## v0.1.1 (2022-07-07)

### New
 - feature - added CLI ability to list deployspec of deployed module
 - feature - added CLI ability to store new deployspec of deployed module

### Changes
- change - enforce runtime versions of CodeSeeder
- lock versions in requirements-dev.in
- updating CLI output to discern changes to manifest, intended deployment
- lazy-load seedkit (version 0.3.2 of codeseeder)
- improve logging messages from codeseeder
- align message output / tables listing modules requested, modified, deleted for deployment

### Fixes
- update repo for project initialization
- update repo for module initalizaton
- optimize intialization (remove interactive input, require seedfarmer.yaml)

---
## v0.1.0  (2022-06-20)


### New
* initial commit and release of public SeedFarmer

### Changes

### Fixes
<|MERGE_RESOLUTION|>--- conflicted
+++ resolved
@@ -10,14 +10,12 @@
 ### Changes
 
 ### Fixes
-<<<<<<< HEAD
+
 - exit code on on failed modules changed from 0 1o 1
 
-## v2.1.0 (2022-03-22)
-=======
 
 ## v2.1.0 (2022-10-03)
->>>>>>> 5a4ade3a
+
 
 ### New
 - added updated multi-account diagram source for docs
