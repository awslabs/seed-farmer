# CHANGELOG

All notable changes to this project will be documented in this file.
This project adheres to [Semantic Versioning](http://semver.org/) and [Keep a Changelog](http://keepachangelog.com/).



## Unreleased

### New
- new CLI bootstrap commands for Toolchain and Target accounts
- create SessionManager class for supporting multi-account, multi-region
- bootstrap command support to generate CFN templates for Toolchain and Target accounts
- added deployment for toolchain and target accounts via CFN
- support for cross-account and cross-region deployments
- support for envVariable as valueFrom via .env and python-dotenv
- threaded the priming of accounts on create and destroy
- added destroy of managed polices when destroying deployments
- threaded module info fetching
- added account and region to module list output
<<<<<<< HEAD
- support ParameterStore and SecretsManager as sources for module parameters (new valueFrom types)
=======
- added region and profile support for CLI commands
- added multi-region support for list moduledata
>>>>>>> 7e1a0ff4


### Changes
- update DeploymentManifest to support targetAccountMappings and regionMappings
- update ModuleManifest to support targetAccount and targetRegion with defaults
- move deployment level Parameters (dockerCredentialsSecret, permissionBoundaryArn) to mappings
- refactor cli commands/groups to reduce line count in `__main__.py`
- moved projectpolicy.yaml into resources/.
- added profile and region support for session in `_session_utils.py`
- convertd `session_manager.py` to only use `_session_utils.py`
- refactored deployment_command objects and signatures for threadding 

### Fixes
- fix import failure of seedfarmer top-level module if seedfarmer.yaml doesn't exist
- enable basic CLI functions by lazy loading seedfarmer.yaml and boto3.Session
- ensure get_account_id() and get_regin() always use correct boto3.Session
- ensure bootstrap functions look for roles and cfn templates when updating/deploying roles
- honed back deployment role permissions
- modified session manager to support threadding with the toolchain session

## v0.1.4 (2022-08-16)

### Changes
- updated user-friendly messages for invalid credentials / sessions
- added version support for CLI `seedfarmer version`
- updated dependency aws_codeseeder==0.4.0
- corrected import of CodeSeederRuntimeError

### Fixes
- allow CLI to return when exporting moduledata that is None
- remove table and short url for errored codebuild urls
- removed architecture diagram from Git README - it is in `readthedocs`

## v0.1.3 (2022-07-19)

### New
- support logging output and url gereration from codebuild output / codeseeder
- added use of CodeSeederRuntimeError
- added ModuleDeploymentResponse object
- added export of moduledata (metadata) in UNIX format from CLI (--export-local-env)

### Changes
- moved Parameter support to its own script
- removed arch diagram from README on git repo (the image does not translate on pypi).  It is in the readthedocs site

### Fixes
- eventual consistency of IAM policy to module-spcific role (issue 43)


---

## v0.1.2 (2022-07-12)

### New
- added example modules for buckets and networking

### Changes

### Fixes
- use HTTPS instead off SSH for git cloning


---
## v0.1.1 (2022-07-07)

### New
 - feature - added CLI ability to list deployspec of deployed module
 - feature - added CLI ability to store new deployspec of deployed module

### Changes
- change - enforce runtime versions of CodeSeeder
- lock versions in requirements-dev.in
- updating CLI output to discern changes to manifest, intended deployment
- lazy-load seedkit (version 0.3.2 of codeseeder)
- improve logging messages from codeseeder
- align message output / tables listing modules requested, modified, deleted for deployment

### Fixes
- update repo for project initialization
- update repo for module initalizaton
- optimize intialization (remove interactive input, require seedfarmer.yaml)

---
## v0.1.0  (2022-06-20)


### New
* initial commit and release of public SeedFarmer

### Changes

### Fixes
<|MERGE_RESOLUTION|>--- conflicted
+++ resolved
@@ -18,12 +18,9 @@
 - added destroy of managed polices when destroying deployments
 - threaded module info fetching
 - added account and region to module list output
-<<<<<<< HEAD
-- support ParameterStore and SecretsManager as sources for module parameters (new valueFrom types)
-=======
 - added region and profile support for CLI commands
 - added multi-region support for list moduledata
->>>>>>> 7e1a0ff4
+- support ParameterStore and SecretsManager as sources for module parameters (new valueFrom types)
 
 
 ### Changes
