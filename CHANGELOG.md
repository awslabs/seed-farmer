--- conflicted
+++ resolved
@@ -9,14 +9,12 @@
 ### New
 
 ### Changes
-<<<<<<< HEAD
 - adding `AwsCodeSeederDeployed` and `SeedFarmerDeployed` to all module metadata output for reference (versions used to deploy successfully)
 - adding `AWS_CODESEEDER_VERSION` and `SEEDFARMER_VERSION` to all module environment parameters for reference (versions currently in use)
-=======
 - added `--update-seedkit` support to `apply` 
   - SeedFarmer will no longer try to update the seedkit on every request
   - Users can override this with the `--update-seedkit` flag in case AWS CodeSeeder has updated the SeedKit
->>>>>>> c974e522
+
 ### Fixes
 
 
